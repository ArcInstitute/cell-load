import logging
import warnings

import anndata
import h5py
import numpy as np
import scipy.sparse as sp
import torch

<<<<<<< HEAD
import scipy.sparse as sp
from typing import Optional
=======
>>>>>>> d817ad02
from .singleton import Singleton

log = logging.getLogger(__name__)

warnings.filterwarnings("ignore")


class H5MetadataCache:
    """Cache for H5 file metadata to avoid repeated disk reads."""

    def __init__(
        self,
        h5_path: str,
        pert_col: str = "drug",
        cell_type_key: str = "cell_name",
        control_pert: str = "DMSO_TF",
        batch_col: str = "sample",
    ):
        """
        Args:
            h5_path: Path to the .h5ad or .h5 file
            pert_col: obs column name for perturbation
            cell_type_key: obs column name for cell type
            control_pert: the perturbation to treat as control
            batch_col: obs column name for batch/plate
        """
        self.h5_path = h5_path
        with h5py.File(h5_path, "r") as f:
            obs = f["obs"]

            # -- Categories --
            self.pert_categories = safe_decode_array(obs[pert_col]["categories"][:])
            self.cell_type_categories = safe_decode_array(
                obs[cell_type_key]["categories"][:]
            )

            # -- Batch: handle categorical vs numeric storage --
            batch_ds = obs[batch_col]
            if "categories" in batch_ds:
                self.batch_is_categorical = True
                self.batch_categories = safe_decode_array(batch_ds["categories"][:])
                self.batch_codes = batch_ds["codes"][:].astype(np.int32)
            else:
                self.batch_is_categorical = False
                raw = batch_ds[:]
                self.batch_categories = raw.astype(str)
                self.batch_codes = raw.astype(np.int32)

            # -- Codes for pert & cell type --
            self.pert_codes = obs[pert_col]["codes"][:].astype(np.int32)
            self.cell_type_codes = obs[cell_type_key]["codes"][:].astype(np.int32)

            # -- Control mask & counts --
            idx = np.where(self.pert_categories == control_pert)[0]
            if idx.size == 0:
                raise ValueError(
                    f"control_pert='{control_pert}' not found in {pert_col} categories"
                )
            self.control_pert_code = int(idx[0])
            self.control_mask = self.pert_codes == self.control_pert_code

            self.n_cells = len(self.pert_codes)

    def get_batch_names(self, indices: np.ndarray) -> np.ndarray:
        """Return batch labels for the provided cell indices."""
        return self.batch_categories[indices]

    def get_cell_type_names(self, indices: np.ndarray) -> np.ndarray:
        """Return cell‐type labels for the provided cell indices."""
        return self.cell_type_categories[indices]

    def get_pert_names(self, indices: np.ndarray) -> np.ndarray:
        """Return perturbation labels for the provided cell indices."""
        return self.pert_categories[indices]


class GlobalH5MetadataCache(metaclass=Singleton):
    """
    Singleton managing a shared dict of H5MetadataCache instances.
    Keys by h5_path only (same as before).
    """

    def __init__(self):
        self._cache: dict[str, H5MetadataCache] = {}

    def get_cache(
        self,
        h5_path: str,
        pert_col: str = "drug",
        cell_type_key: str = "cell_name",
        control_pert: str = "DMSO_TF",
        batch_col: str = "drug",
    ) -> H5MetadataCache:
        """
        If a cache for this file doesn’t yet exist, create it with the
        given parameters; otherwise return the existing one.
        """
        if h5_path not in self._cache:
            self._cache[h5_path] = H5MetadataCache(
                h5_path, pert_col, cell_type_key, control_pert, batch_col
            )
        return self._cache[h5_path]


def safe_decode_array(arr) -> np.ndarray:
    """
    Decode any byte-strings in `arr` to UTF-8 and cast all entries to Python str.

    Args:
        arr: array-like of bytes or other objects
    Returns:
        np.ndarray[str]: decoded strings
    """
    decoded = []
    for x in arr:
        if isinstance(x, (bytes, bytearray)):
            # decode bytes, ignoring errors
            decoded.append(x.decode("utf-8", errors="ignore"))
        else:
            decoded.append(str(x))
    return np.array(decoded, dtype=str)


def generate_onehot_map(keys) -> dict:
    """
    Build a map from each unique key to a fixed-length one-hot torch vector.

    Args:
        keys: iterable of hashable items
    Returns:
        dict[key, torch.FloatTensor]: one-hot encoding of length = number of unique keys
    """
    unique_keys = sorted(set(keys))
    num_classes = len(unique_keys)
    # identity matrix rows are one-hot vectors
    onehots = torch.eye(num_classes)
    return {k: onehots[i] for i, k in enumerate(unique_keys)}


def data_to_torch_X(X):
    """
    Convert input data to a dense torch FloatTensor.

    If passed an AnnData, extracts its .X matrix.
    If the result isn’t a NumPy array (e.g. a sparse matrix), calls .toarray().
    Finally wraps with torch.from_numpy(...).float().

    Args:
        X: anndata.AnnData or array-like (dense or sparse).
    Returns:
        torch.FloatTensor of shape (n_cells, n_features).
    """
    if isinstance(X, anndata.AnnData):
        X = X.X
    if not isinstance(X, np.ndarray):
        X = X.toarray()
    return torch.from_numpy(X).float()


def split_perturbations_by_cell_fraction(
    pert_groups: dict,
    val_fraction: float,
    rng: np.random.Generator = None,
):
    """
    Partition the set of perturbations into two subsets: 'val' vs 'train',
    such that the fraction of total cells in 'val' is as close as possible
    to val_fraction, using a greedy approach.

    Here, pert_groups is a dictionary where the keys are perturbation names
    and the values are numpy arrays of cell indices.

    Returns:
        train_perts: list of perturbation names
        val_perts:   list of perturbation names
    """
    if rng is None:
        rng = np.random.default_rng(42)

    # 1) Compute total # of cells across all perturbations
    total_cells = sum(len(indices) for indices in pert_groups.values())
    target_val_cells = val_fraction * total_cells

    # 2) Create a list of (pert_name, size), then shuffle
    pert_size_list = [(p, len(pert_groups[p])) for p in pert_groups.keys()]
    rng.shuffle(pert_size_list)

    # 3) Greedily add perts to the 'val' subset if it brings us closer to the target
    val_perts = []
    current_val_cells = 0
    for pert, size in pert_size_list:
        new_val_cells = current_val_cells + size

        # Compare how close we'd be to target if we add this perturbation vs. skip it
        diff_if_add = abs(new_val_cells - target_val_cells)
        diff_if_skip = abs(current_val_cells - target_val_cells)

        if diff_if_add < diff_if_skip:
            # Adding this perturbation gets us closer to the target fraction
            val_perts.append(pert)
            current_val_cells = new_val_cells
        # else: skip it; it goes to train

    train_perts = list(set(pert_groups.keys()) - set(val_perts))

    return train_perts, val_perts


def suspected_discrete_torch(x: torch.Tensor, n_cells: int = 100) -> bool:
    """Check if data appears to be discrete/raw counts by examining row sums.
    Adapted from validate_normlog function for PyTorch tensors.
    """
    top_n = min(x.shape[0], n_cells)
    rowsum = x[:top_n].sum(dim=1)

    # Check if row sums are integers (fractional part == 0)
    frac_part = rowsum - rowsum.floor()
    return torch.all(torch.abs(frac_part) < 1e-7)


def suspected_log_torch(x: torch.Tensor) -> bool:
    """Check if the data is log transformed already."""
    global_max = x.max()
    return global_max.item() < 25.0


def _mean(expr) -> float:
    """Return the mean of a dense or sparse 1-D/2-D slice."""
    if sp.issparse(expr):
        return float(expr.mean())
    return float(np.asarray(expr).mean())


def is_on_target_knockdown(
    adata: anndata.AnnData,
    target_gene: str,
    perturbation_column: str = "gene",
    control_label: str = "non-targeting",
    residual_expression: float = 0.30,
    layer: str | None = None,
) -> bool:
    """
    True ⇢ average expression of *target_gene* in perturbed cells is below
    `residual_expression` × (average expression in control cells).

    Parameters
    ----------
    adata : AnnData
    target_gene : str
        Gene symbol to check.
    perturbation_column : str, default "gene"
        Column in ``adata.obs`` holding perturbation identities.
    control_label : str, default "non-targeting"
        Category in *perturbation_column* marking control cells.
    residual_expression : float, default 0.30
        Residual fraction (0‒1). 0.30 → 70 % knock-down.
    layer : str | None, optional
        Use this matrix in ``adata.layers`` instead of ``adata.X``.

    Raises
    ------
    KeyError
        *target_gene* not present in ``adata.var_names``.
    ValueError
        No perturbed cells for *target_gene*, or control mean is zero.

    Returns
    -------
    bool
    """
    if target_gene == control_label:
        # Never evaluate the control itself
        return False

    if target_gene not in adata.var_names:
        print(f"Gene {target_gene!r} not found in `adata.var_names`.")
        return 1

    gene_idx = adata.var_names.get_loc(target_gene)
    X = adata.layers[layer] if layer is not None else adata.X

    control_cells = adata.obs[perturbation_column] == control_label
    perturbed_cells = adata.obs[perturbation_column] == target_gene

    if not perturbed_cells.any():
        raise ValueError(f"No cells labelled with perturbation {target_gene!r}.")

    control_mean = _mean(X[control_cells, gene_idx])
    if control_mean == 0:
        raise ValueError(
            f"Mean {target_gene!r} expression in control cells is zero; "
            "cannot compute knock-down ratio."
        )

    perturbed_mean = _mean(X[perturbed_cells, gene_idx])
    knockdown_ratio = perturbed_mean / control_mean
    return knockdown_ratio < residual_expression


def filter_on_target_knockdown(
    adata: anndata.AnnData,
    perturbation_column: str = "gene",
    control_label: str = "non-targeting",
    residual_expression: float = 0.30,  # perturbation-level threshold
    cell_residual_expression: float = 0.50,  # cell-level threshold
    min_cells: int = 30,  # **NEW**: minimum cells/perturbation
    layer: str | None = None,
    var_gene_name: str = "gene_name",
) -> anndata.AnnData:
    """
    1.  Keep perturbations whose *average* knock-down ≥ (1-residual_expression).
    2.  Within those, keep only cells whose knock-down ≥ (1-cell_residual_expression).
    3.  Discard perturbations that have < `min_cells` cells remaining
        after steps 1–2.  Control cells are always preserved.

    Returns
    -------
    AnnData
        View of `adata` satisfying all three criteria.
    """
    # --- prep ---
    adata_ = set_var_index_to_col(adata.copy(), col=var_gene_name)
    X = adata_.layers[layer] if layer is not None else adata_.X
    perts = adata_.obs[perturbation_column]
    control_cells = perts == control_label

    # ---------- stage 1: perturbation filter ----------
    perts_to_keep = [control_label]  # always keep controls
    for pert in perts.unique():
        if pert == control_label:
            continue
        if is_on_target_knockdown(
            adata_,
            target_gene=pert,
            perturbation_column=perturbation_column,
            control_label=control_label,
            residual_expression=residual_expression,
            layer=layer,
        ):
            perts_to_keep.append(pert)

    # ---------- stage 2: cell filter ----------
    keep_mask = np.zeros(adata_.n_obs, dtype=bool)
    keep_mask[control_cells] = True  # retain all controls

    # cache control means to avoid recomputation
    control_mean_cache: dict[str, float] = {}

    for pert in perts_to_keep:
        if pert == control_label:
            continue

        if pert not in adata_.var_names:
            continue

        gene_idx = adata_.var_names.get_loc(pert)

        # control mean for this gene
        if pert not in control_mean_cache:
            ctrl_mean = _mean(X[control_cells, gene_idx])
            if ctrl_mean == 0:
                raise ValueError(
                    f"Mean {pert!r} expression in control cells is zero; "
                    "cannot compute knock-down ratio."
                )
            control_mean_cache[pert] = ctrl_mean
        else:
            ctrl_mean = control_mean_cache[pert]

        pert_cells = perts == pert
        expr_vals = (
            X[pert_cells, gene_idx].A1 if sp.issparse(X) else X[pert_cells, gene_idx]
        )
        ratios = expr_vals / ctrl_mean
        keep_mask[pert_cells] = ratios < cell_residual_expression

    # ---------- stage 3: minimum-cell filter ----------
    for pert in perts.unique():
        if pert == control_label:
            continue
        # cells of this perturbation *still* kept after stages 1-2
        pert_mask = (perts == pert) & keep_mask
        if pert_mask.sum() < min_cells:
            keep_mask[pert_mask] = False  # drop them

    # return view with all criteria satisfied
    return adata_[keep_mask]


def set_var_index_to_col(adata: anndata.AnnData, col: str = "col", copy=True) -> None:
    """
    Set `adata.var` index to the values in the specified column, allowing non-unique indices.

    Parameters
    ----------
    adata : AnnData
        The AnnData object to modify.
    col : str
        Column in `adata.var` to use as the new index.

    Raises
    ------
    KeyError
        If the specified column does not exist in `adata.var`.
    """
    if col not in adata.var.columns:
        raise KeyError(f"Column {col!r} not found in adata.var.")

    adata.var.index = adata.var[col].astype("str")
    adata.var_names_make_unique()
    return adata<|MERGE_RESOLUTION|>--- conflicted
+++ resolved
@@ -7,11 +7,6 @@
 import scipy.sparse as sp
 import torch
 
-<<<<<<< HEAD
-import scipy.sparse as sp
-from typing import Optional
-=======
->>>>>>> d817ad02
 from .singleton import Singleton
 
 log = logging.getLogger(__name__)
