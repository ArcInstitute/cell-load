--- conflicted
+++ resolved
@@ -1,12 +1,7 @@
 import logging
-<<<<<<< HEAD
-from pathlib import Path
-from typing import Dict, List, Literal, Optional, Set
-=======
 from functools import partial
 from pathlib import Path
 from typing import Literal, Set
->>>>>>> d817ad02
 
 import h5py
 import numpy as np
