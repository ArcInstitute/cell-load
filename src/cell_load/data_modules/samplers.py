--- conflicted
+++ resolved
@@ -283,9 +283,5 @@
             epoch: Epoch number
         """
         self.epoch = epoch
-<<<<<<< HEAD
-
         # Recreate batches for new epoch (sentences remain the same)
-=======
->>>>>>> 21e26a16
         self.batches = self._create_batches()