# src/cell_load/config.py
import logging
from dataclasses import dataclass
from pathlib import Path
<<<<<<< HEAD
from typing import Dict, List, Set
=======
from typing import Set
>>>>>>> d817ad02

import toml

logger = logging.getLogger(__name__)


@dataclass
class ExperimentConfig:
    """Configuration for perturbation experiments from TOML file."""

    # Dataset paths
    datasets: dict[str, str]

    # Training datasets (entire datasets)
    training: dict[str, str]

    # Zeroshot cell types (dataset.celltype -> split)
    zeroshot: dict[str, str]

    # Fewshot perturbation assignments (dataset.celltype -> {split: [perts]})
    fewshot: dict[str, dict[str, list[str]]]

    # Path to h5ad CSV summary file for gene/protein embedding mapping
    h5ad_csv_path: str = ""

    # Thresholds for raw count heuristics
    RAW_COUNT_HEURISTIC_THRESHOLD: int = 1000
    EXPONENTIATED_UMIS_LIMIT: int = 1000000

    @classmethod
    def from_toml(cls, toml_path: str) -> "ExperimentConfig":
        """Load configuration from TOML file."""
        with open(toml_path, "r") as f:
            config = toml.load(f)

        return cls(
            datasets=config.get("datasets", {}),
            training=config.get("training", {}),
            zeroshot=config.get("zeroshot", {}),
            fewshot=config.get("fewshot", {}),
            h5ad_csv_path=config.get("h5ad_csv_path", ""),
            RAW_COUNT_HEURISTIC_THRESHOLD=config.get("RAW_COUNT_HEURISTIC_THRESHOLD", 1000),
            EXPONENTIATED_UMIS_LIMIT=config.get("EXPONENTIATED_UMIS_LIMIT", 1000000),
        )

    def get_all_datasets(self) -> Set[str]:
        """Get all dataset names referenced in config."""
        datasets = set(self.training.keys())

        # Extract dataset names from zeroshot keys (format: "dataset.celltype")
        for key in self.zeroshot.keys():
            dataset = key.split(".")[0]
            datasets.add(dataset)

        # Extract dataset names from fewshot keys
        for key in self.fewshot.keys():
            dataset = key.split(".")[0]
            datasets.add(dataset)

        return datasets

    def get_zeroshot_celltypes(self, dataset: str) -> dict[str, str]:
        """Get zeroshot cell types for a dataset and their target splits."""
        result = {}
        for key, split in self.zeroshot.items():
            if key.startswith(f"{dataset}."):
                celltype = key.split(".", 1)[1]
                result[celltype] = split
        return result

    def get_fewshot_celltypes(self, dataset: str) -> dict[str, dict[str, list[str]]]:
        """Get fewshot cell types for a dataset and their perturbation assignments."""
        result = {}
        for key, pert_config in self.fewshot.items():
            if key.startswith(f"{dataset}."):
                celltype = key.split(".", 1)[1]
                result[celltype] = pert_config
                print(dataset, celltype, {k: len(v) for k, v in pert_config.items()})
        return result

    def validate(self) -> None:
        """Validate configuration consistency."""
        all_datasets = self.get_all_datasets()

        # Check that all referenced datasets have paths
        missing_paths = all_datasets - set(self.datasets.keys())
        if missing_paths:
            raise ValueError(f"Missing dataset paths for: {missing_paths}")

        # Check that dataset paths exist
        for dataset, path in self.datasets.items():
            if not Path(path).exists():
                logger.warning(f"Dataset path does not exist: {path}")

        # Validate splits are valid
        valid_splits = {"train", "val", "test"}
        for split in self.zeroshot.values():
            if split not in valid_splits:
                raise ValueError(
                    f"Invalid split '{split}'. Must be one of {valid_splits}"
                )

        logger.info("Configuration validation passed")<|MERGE_RESOLUTION|>--- conflicted
+++ resolved
@@ -2,11 +2,7 @@
 import logging
 from dataclasses import dataclass
 from pathlib import Path
-<<<<<<< HEAD
-from typing import Dict, List, Set
-=======
 from typing import Set
->>>>>>> d817ad02
 
 import toml
 
