import torch.multiprocessing as mp
import os
import traceback

import numpy as np
import pandas as pd
import pytest
import torch
import torch.distributed as dist

from cell_load.data_modules.samplers import PerturbationBatchSampler
from cell_load.dataset import MetadataConcatDataset
from conftest import create_toml_config, make_datamodule


def distributed_worker(rank, world_size, test_data, results_list):
    """Worker function that runs in each distributed process"""
    try:
        # Initialize distributed
        os.environ["MASTER_ADDR"] = "localhost"
        os.environ["MASTER_PORT"] = str(12355 + world_size)  # Unique port per test
        dist.init_process_group("gloo", rank=rank, world_size=world_size)

        # Unpack test data
        root, toml_config, batch_size, cell_sentence_len = test_data

        # Create datamodule
        dm = make_datamodule(
            toml_config,
            embed_key="X_hvg",
            batch_size=batch_size,
            control_pert="P0",
        )
        dm.setup()

        # Create dataset
        ds = MetadataConcatDataset(dm.train_datasets)

        # Create sampler
        sampler = PerturbationBatchSampler(
            dataset=ds,
            batch_size=batch_size,
            drop_last=False,
            cell_sentence_len=cell_sentence_len,
            test=False,
            use_batch=False,
            seed=42,
        )

        # Collect results
        results = {
            "batch_size": batch_size,
            "cell_sentence_len": cell_sentence_len,
            "rank": rank,
            "distributed": sampler.distributed,
            "num_replicas": sampler.num_replicas,
            "sampler_rank": sampler.rank,
            "total_batches": len(sampler),
            "total_sentences": len(sampler.sentences),
<<<<<<< HEAD
            "batch_data": sampler.batches,
        }

        sampler.set_epoch(1)
        results["ep1_batch_data"] = sampler.batches
=======
            "batch_data": sampler.batches.copy(),
        }

        sampler.set_epoch(1)
        results["ep1_batch_data"] = sampler.batches.copy()
>>>>>>> 21e26a16

        # Put results in queue
        results_list.append(results)

        # Clean up
        dist.destroy_process_group()

    except Exception as e:
        error_result = {
            "rank": rank,
            "error": str(e),
            "traceback": traceback.format_exc(),
        }
        results_list.append(error_result)


def run_distributed_test(
    synthetic_data, world_size=2, batch_size=16, cell_sentence_len=6
):
    """Helper function to run distributed test and collect results"""
    root, cell_types = synthetic_data

    # Create TOML config
    config = {
        "datasets": {"dataset1": "placeholder", "dataset2": "placeholder"},
        "training": {"dataset1": "train", "dataset2": "train"},
    }
    toml_path = create_toml_config(root, config)

    # Prepare test data
    test_data = (root, toml_path, batch_size, cell_sentence_len)

    with mp.Manager() as manager:
        results_list = manager.list()
        mp.spawn(
            distributed_worker,
            args=(world_size, test_data, results_list),
            nprocs=world_size,
        )  # type: ignore
        results = list(results_list)

    toml_path.unlink()
    return results


@pytest.fixture(scope="class")
def distributed_test_results(synthetic_data):
    """Fixture that runs distributed test once per test class."""
    return run_distributed_test(synthetic_data)


class TestDistributedPerturbationBatchSampler:
    """Test class for distributed functionality"""

    def test_distributed_initialization(self, distributed_test_results):
        """Test that both processes initialize correctly in distributed mode"""
        results = distributed_test_results

        # Check that we got results from both processes
        assert len(results) == 2, f"Expected 2 results, got {len(results)}"

        # Check for errors
        for result in results:
            assert "error" not in result, (
                f"Process {result.get('rank', '?')} failed: {result.get('error', 'Unknown error')}"
            )

        # Sort results by rank
        results.sort(key=lambda x: x["rank"])

        # Check distributed initialization
        for i, result in enumerate(results):
            assert result["rank"] == i, f"Expected rank {i}, got {result['rank']}"
            assert result["distributed"] == True, f"Process {i} not in distributed mode"
            assert result["num_replicas"] == 2, f"Process {i} incorrect num_replicas"
            assert result["sampler_rank"] == i, f"Process {i} incorrect sampler rank"

    def test_correct_batch_count_generation(self, distributed_test_results):
        """Test that correct number of batches are generated across processes"""
        results = distributed_test_results

        # Check for errors
        for result in results:
            assert "error" not in result, f"Process failed: {result.get('error')}"

        # Check that both processes generate batches
        for result in results:
            assert result["total_batches"] > 0, (
                f"Process {result['rank']} generated no batches"
            )

        # Check that actual batch data was generated
        for result in results:
            assert len(result["batch_data"]) > 0, (
                f"Process {result['rank']} has no batch data"
            )
            assert len(result["batch_data"]) == result["total_batches"], (
                f"Process {result['rank']} batch count mismatch"
            )

    def test_all_processes_same_sentences(self, distributed_test_results):
        """Test that all processes see the same sentences"""
        results = distributed_test_results

        # Check for errors
        for result in results:
            assert "error" not in result, f"Process failed: {result.get('error')}"

        # Check that total sentences are same across processes (they see the same global sentences)
        sentence_counts = [result["total_sentences"] for result in results]
        assert len(set(sentence_counts)) == 1, (
            f"Processes have different sentence counts: {sentence_counts}"
        )

    def test_processes_generate_different_batches(self, distributed_test_results):
        """Test that different batches are generated with no overlap between processes"""
        results = distributed_test_results

        # Check for errors
        for result in results:
            assert "error" not in result, f"Process failed: {result.get('error')}"

        first_batches = []
        for result in results:
            first_batches.append(np.array(result["batch_data"][0]))

        assert np.array_equal(first_batches[0], first_batches[1]) == False, (
            "Processes generated the same first batch"
        )

    def test_epoch_shuffling_across_processes(self, distributed_test_results):
        """Test that per-epoch shuffling works correctly across processes"""
        results = distributed_test_results

        # Check for errors
        for result in results:
            assert "error" not in result, f"Process failed: {result.get('error')}"

<<<<<<< HEAD
        # Check that epoch 1 batches are different from epoch 0
=======
        # Check that epoch 1 batches are different from epoch 0 for every process
>>>>>>> 21e26a16
        for result in results:
            ep0_batch = result["batch_data"][0]
            ep1_batch = result["ep1_batch_data"][0]
            assert np.array_equal(ep0_batch, ep1_batch) == False, (
<<<<<<< HEAD
                "Processes generated the same first batch"
=======
                f"Epoch 1 batches are the same as epoch 0 for process {result['rank']}"
>>>>>>> 21e26a16
            )


class TestSingleProcessCompatibility:
    """Test backwards compatibility for single process (non-distributed)"""

    def test_single_process_backwards_compatibility(self, synthetic_data):
        """Test that sampler works correctly in single process mode"""
        root, cell_types = synthetic_data

        # Create TOML config
        config = {
            "datasets": {"dataset1": "placeholder"},
            "training": {"dataset1": "train"},
        }
        toml_path = create_toml_config(root, config)

        try:
            # Create datamodule
            dm = make_datamodule(
                toml_path,
                embed_key="X_hvg",
                batch_size=16,
                control_pert="P0",
            )
            dm.setup()

            # Create dataset
            ds = MetadataConcatDataset(dm.train_datasets)

            # Create sampler (should be non-distributed)
            sampler = PerturbationBatchSampler(
                dataset=ds,
                batch_size=16,
                drop_last=False,
                cell_sentence_len=8,
                test=False,
                use_batch=False,
                seed=42,
            )

            sampler._create_batches()

            # Check non-distributed mode
            assert sampler.distributed == False, (
                "Sampler should be in non-distributed mode"
            )
            assert sampler.num_replicas == 1, (
                "Should have 1 replica in non-distributed mode"
            )
            assert sampler.rank == 0, "Should have rank 0 in non-distributed mode"

            # Check that sampler generates batches
            total_batches = len(sampler)
            assert total_batches > 0, "Sampler should generate batches"

            # Test iteration
            batch_count = 0
            all_indices = set()
            for batch in sampler:
                batch_count += 1
                assert len(batch) > 0, f"Batch {batch_count} is empty"
                all_indices.update(batch)

            assert batch_count == total_batches, (
                "Iteration count should match len(sampler)"
            )
            assert len(all_indices) > 0, "Should process some data"

            print(
                f"Single process test passed: {total_batches} batches, {len(all_indices)} indices"
            )

        finally:
            toml_path.unlink()<|MERGE_RESOLUTION|>--- conflicted
+++ resolved
@@ -57,19 +57,11 @@
             "sampler_rank": sampler.rank,
             "total_batches": len(sampler),
             "total_sentences": len(sampler.sentences),
-<<<<<<< HEAD
-            "batch_data": sampler.batches,
-        }
-
-        sampler.set_epoch(1)
-        results["ep1_batch_data"] = sampler.batches
-=======
             "batch_data": sampler.batches.copy(),
         }
 
         sampler.set_epoch(1)
         results["ep1_batch_data"] = sampler.batches.copy()
->>>>>>> 21e26a16
 
         # Put results in queue
         results_list.append(results)
@@ -208,20 +200,12 @@
         for result in results:
             assert "error" not in result, f"Process failed: {result.get('error')}"
 
-<<<<<<< HEAD
-        # Check that epoch 1 batches are different from epoch 0
-=======
         # Check that epoch 1 batches are different from epoch 0 for every process
->>>>>>> 21e26a16
         for result in results:
             ep0_batch = result["batch_data"][0]
             ep1_batch = result["ep1_batch_data"][0]
             assert np.array_equal(ep0_batch, ep1_batch) == False, (
-<<<<<<< HEAD
-                "Processes generated the same first batch"
-=======
                 f"Epoch 1 batches are the same as epoch 0 for process {result['rank']}"
->>>>>>> 21e26a16
             )
 
 
